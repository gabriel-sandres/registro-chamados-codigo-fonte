--- conflicted
+++ resolved
@@ -587,19 +587,6 @@
 
 def aguardar_campo_valido(driver, elemento, index, timeout=10):
     """Espera o campo possuir a classe 'ng-valid' antes de prosseguir."""
-<<<<<<< HEAD
-    try:
-        WebDriverWait(driver, timeout).until(
-            lambda d: "ng-valid" in elemento.get_attribute("class")
-        )
-        print(f"[Linha {index}] Campo validado com 'ng-valid'")
-        return True
-    except TimeoutException:
-        print(
-            f"[Linha {index}] ⚠️ Campo não ficou válido após {timeout} segundos"
-        )
-        return False
-=======
     end_time = time.time() + timeout
     while time.time() < end_time:
         try:
@@ -611,7 +598,6 @@
         time.sleep(0.5)
     print(f"[Linha {index}] ⚠️ Campo não ficou válido após {timeout} segundos")
     return False
->>>>>>> 65045689
 
 def clicar_com_fallback(driver, elemento, index):
     """Tenta clicar no elemento de formas diferentes."""
