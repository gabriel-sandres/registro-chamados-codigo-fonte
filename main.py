#!/usr/bin/env python
# coding: utf-8

from selenium import webdriver
from selenium.webdriver.chrome.service import Service as ChromeService
from selenium.webdriver.common.by import By
from selenium.webdriver.chrome.options import Options
from selenium.webdriver.common.action_chains import ActionChains
from selenium.webdriver.support.ui import WebDriverWait, Select
from selenium.webdriver.support import expected_conditions as EC
from selenium.webdriver.common.keys import Keys
from dotenv import load_dotenv
from datetime import datetime
import pandas as pd
import os
import time
import logging
import traceback
from typing import Optional, Tuple
from selenium.common.exceptions import (
    TimeoutException,
    NoSuchElementException,
    ElementClickInterceptedException,
    StaleElementReferenceException,
)

# Tempo de espera padrão entre ações de preenchimento de campos
FIELD_DELAY = 2
# === CONFIGURAÇÃO DE LOGGING ===
def setup_logging():
    log_dir = "logs"
    if not os.path.exists(log_dir):
        os.makedirs(log_dir)
    
    timestamp = datetime.now().strftime("%Y%m%d_%H%M%S")
    log_file = os.path.join(log_dir, f"registro_chamados_{timestamp}.log")
    
    logging.basicConfig(
        level=logging.INFO,
        format='%(asctime)s - %(levelname)s - %(message)s',
        handlers=[
            logging.FileHandler(log_file, encoding='utf-8'),
            logging.StreamHandler()
        ]
    )
    return logging.getLogger(__name__)

logger = setup_logging()

# === CONFIGURAÇÕES GERAIS ===
BASE_URL = "https://portal.sisbr.coop.br/visao360/consult"
EXCEL_PATH = os.getenv("EXCEL_PATH", os.path.join(os.path.dirname(__file__), "planilha_registro.xlsx"))
CHROMEDRIVER_PATH = os.getenv("CHROMEDRIVER_PATH", os.path.join(os.path.dirname(__file__), "chromedriver.exe"))
dotenv_path = os.path.join(os.path.dirname(__file__), "login.env")

SERVICOS_VALIDOS = {
    "dúvida negocial": "Dúvida Negocial",
    "duvida negocial": "Dúvida Negocial",
    "duvida negociacao": "Dúvida Negocial",
    "dúvida negociacao": "Dúvida Negocial",
    "duvida de negocio": "Dúvida Negocial",
    "duvida negocio": "Dúvida Negocial",
    "dúvida técnica": "Dúvida Técnica",
    "duvida tecnica": "Dúvida Técnica",
    "duvida de tecnica": "Dúvida Técnica",
    "ambiente de testes": "Ambiente de testes",
    "ambiente testes": "Ambiente de testes",
    "ambiente de teste": "Ambiente de testes",
    "ambiente teste": "Ambiente de testes",
    "erro de documentação": "Erro De Documentação",
    "erro de documentacao": "Erro De Documentação",
    "erro documentacao": "Erro De Documentação",
    "erro documentação": "Erro De Documentação",
    "integração imcompleta": "Integração Imcompleta",
    "integracao imcompleta": "Integração Imcompleta",
    "integracao incompleta": "Integração Imcompleta",
    "integração incompleta": "Integração Imcompleta",
    "sugestão de melhoria": "Sugestão De Melhoria",
    "sugestao de melhoria": "Sugestão De Melhoria",
    "sugestao melhoria": "Sugestão De Melhoria",
    "sugestão melhoria": "Sugestão De Melhoria",
}

def normalizar_servico(servico):
    if not isinstance(servico, str):
        return servico
    chave = (servico.strip().lower()
        .replace("á", "a").replace("à", "a").replace("ã", "a").replace("â", "a")
        .replace("é", "e").replace("ê", "e")
        .replace("í", "i")
        .replace("ó", "o").replace("ô", "o").replace("õ", "o")
        .replace("ú", "u")
        .replace("ç", "c"))
    return SERVICOS_VALIDOS.get(chave, servico)

class RegistroChamadoError(Exception):
    pass

class LoginError(RegistroChamadoError):
    pass

class FormularioError(RegistroChamadoError):
    pass

class FinalizacaoError(RegistroChamadoError):
    pass

def log_error(error: Exception, context: str, index: Optional[int] = None, df: Optional[pd.DataFrame] = None) -> None:
    error_msg = f"[{'Linha ' + str(index) if index is not None else 'Geral'}] ❌ ERRO em {context}: {str(error)}"
    logger.error(error_msg)
    logger.error("Stack trace:", exc_info=True)
    
    if index is not None and df is not None:
        df.at[index, 'Observação'] = f"Erro em {context}: {str(error)}"
        df.to_excel(EXCEL_PATH, index=False)

def setup_driver(download_dir: str) -> webdriver.Chrome:
    options = Options()
    options.add_experimental_option('prefs', {'download.default_directory': download_dir})
    service = ChromeService(CHROMEDRIVER_PATH)
    driver = webdriver.Chrome(service=service, options=options)
    driver.maximize_window()
    return driver

def load_credentials():
    if not os.path.exists(dotenv_path):
        raise FileNotFoundError(f"Arquivo {dotenv_path} não encontrado")
    load_dotenv(dotenv_path)
    username = os.getenv("LOGIN_USERNAME")
    password = os.getenv("LOGIN_PASSWORD")
    if not username or not password:
        raise ValueError("Credenciais não encontradas no arquivo .env")
    return username, password

def load_excel_data(file_path: str) -> pd.DataFrame:
    df = pd.read_excel(
        file_path,
        dtype={'Documento do cooperado': str}
    )
    return df

def login(driver: webdriver.Chrome, username: str, password: str, max_tentativas=3):
    for tentativa in range(max_tentativas):
        try:
            logger.info(f"🔄 Iniciando processo de login... (Tentativa {tentativa + 1}/{max_tentativas})")
            driver.get(BASE_URL)
            
            # Espera a página carregar completamente
            WebDriverWait(driver, 30).until(
                EC.presence_of_element_located((By.TAG_NAME, "body"))
            )
            
            # Verifica se está realmente logado
            try:
                # Tenta encontrar elementos que só existem quando logado
                elementos_logado = [
                    "//sc-sidebar-container",  # Sidebar do sistema
                    "//sc-app",  # Container principal do app
                    "//sc-template"  # Template do sistema
                ]
                
                for elemento in elementos_logado:
                    try:
                        WebDriverWait(driver, 5).until(
                            EC.presence_of_element_located((By.XPATH, elemento))
                        )
                    except TimeoutException:
                        raise NoSuchElementException(f"Elemento {elemento} não encontrado")
                
                # Se chegou aqui, está logado
                logger.info("✅ Verificação de login bem-sucedida")
                return True
                
            except NoSuchElementException:
                logger.info("⚠️ Não está logado. Iniciando processo de login...")
                
                # Verifica se o campo de login está presente
                try:
                    campo_username = WebDriverWait(driver, 30).until(
                        EC.visibility_of_element_located((By.ID, 'username'))
                    )
                    campo_username.clear()
                    campo_username.send_keys(username)
                    
                    campo_password = WebDriverWait(driver, 30).until(
                        EC.visibility_of_element_located((By.ID, 'password'))
                    )
                    campo_password.clear()
                    campo_password.send_keys(password)
                    
                    logger.info("Clicando no botão de login...")
                    botao_login = WebDriverWait(driver, 30).until(
                        EC.element_to_be_clickable((By.ID, 'kc-login'))
                    )
                    botao_login.click()
                    
                    # Aguarda o QR code desaparecer
                    try:
                        logger.info("Aguardando QR code desaparecer...")
                        WebDriverWait(driver, 300).until(
                            EC.invisibility_of_element_located((By.ID, "qr-code"))
                        )
                        
                        # Verifica novamente se está logado
                        time.sleep(5)  # Aguarda um pouco para garantir que a página carregou
                        for elemento in elementos_logado:
                            WebDriverWait(driver, 30).until(
                                EC.presence_of_element_located((By.XPATH, elemento))
                            )
                        
                        logger.info("✅ Login realizado com sucesso!")
                        return True
                        
                    except TimeoutException:
                        logger.warning("QR code não desapareceu a tempo")
                        if tentativa < max_tentativas - 1:
                            logger.info("Tentando novamente...")
                            continue
                        else:
                            raise LoginError("QR code não desapareceu após várias tentativas")
                            
                except TimeoutException as e:
                    logger.error(f"Timeout durante o login: {str(e)}")
                    if tentativa < max_tentativas - 1:
                        logger.info("Tentando novamente...")
                        continue
                    else:
                        raise LoginError(f"Timeout durante o login após {max_tentativas} tentativas: {str(e)}")
                except NoSuchElementException as e:
                    logger.error(f"Elemento não encontrado durante o login: {str(e)}")
                    if tentativa < max_tentativas - 1:
                        logger.info("Tentando novamente...")
                        continue
                    else:
                        raise LoginError(f"Elemento não encontrado durante o login após {max_tentativas} tentativas: {str(e)}")
                except Exception as e:
                    logger.error(f"Erro inesperado durante o login: {str(e)}")
                    if tentativa < max_tentativas - 1:
                        logger.info("Tentando novamente...")
                        continue
                    else:
                        raise LoginError(f"Falha no login após {max_tentativas} tentativas: {str(e)}")
            
        except Exception as e:
            logger.error(f"Erro geral durante o login: {str(e)}")
            if tentativa < max_tentativas - 1:
                logger.info("Tentando novamente...")
                continue
            else:
                raise LoginError(f"Falha no login após {max_tentativas} tentativas: {str(e)}")
    
    raise LoginError(f"Falha no login após {max_tentativas} tentativas")

def limpar_e_preencher(campo, valor):
    campo.click()
    campo.send_keys(Keys.CONTROL + "a")
    campo.send_keys(Keys.DELETE)
    campo.send_keys(valor)

# Modificado para lidar com cliques interceptados e garantir interação
def preencher_com_sugestao(campo, valor, driver):
    try:
        # Garantir que o campo esteja clicável
        WebDriverWait(driver, 10).until(EC.element_to_be_clickable((By.ID, campo.get_attribute("id"))))
        # Usar ActionChains para clicar
        actions = ActionChains(driver)
        actions.move_to_element(campo).click().perform()
        
        campo.clear()  # Limpar qualquer valor pré-existente
        # Digita os primeiros caracteres para acionar a lista
        campo.send_keys(valor[:3])
        WebDriverWait(driver, 10).until(
            EC.presence_of_element_located((By.XPATH, f"//option[contains(text(), '{valor}')] | //li[contains(text(), '{valor}')]"))
        )
        # Simula navegação pela lista
        campo.send_keys(Keys.ARROW_DOWN)
        campo.send_keys(Keys.ENTER)
    except TimeoutException as e:
        raise FormularioError(f"Timeout ao localizar sugestão para '{valor}': {str(e)}")
    except NoSuchElementException as e:
        raise FormularioError(f"Sugestão para '{valor}' não encontrada: {str(e)}")
    except ElementClickInterceptedException as e:
        logger.warning(f"Clique interceptado ao preencher '{valor}': {str(e)}")
        # Tenta clicar via JavaScript
        driver.execute_script("arguments[0].click();", campo)
        campo.clear()
        campo.send_keys(valor[:3])
        WebDriverWait(driver, 10).until(
            EC.presence_of_element_located((By.XPATH, f"//option[contains(text(), '{valor}')] | //li[contains(text(), '{valor}')]"))
        )
        campo.send_keys(Keys.ARROW_DOWN)
        campo.send_keys(Keys.ENTER)
    except Exception as e:
        raise FormularioError(f"Erro ao preencher sugestão para '{valor}': {str(e)}")

def preencher_com_datalist(campo, valor):
    campo.click()
    campo.clear()
    campo.send_keys(Keys.CONTROL + "a")
    campo.send_keys(Keys.DELETE)
    campo.click()
    for char in valor:
        campo.send_keys(char)
    campo.send_keys(Keys.TAB)

def preencher_campo_com_js(driver, campo_xpath, valor):
    try:
        print(f"Preenchendo campo com valor: {valor}")
        campo = WebDriverWait(driver, 10).until(
            EC.presence_of_element_located((By.XPATH, campo_xpath))
        )
        preencher_com_sugestao(campo, valor, driver)
        print(f"Campo preenchido com: {valor}")
        
    except TimeoutException as e:
        print(f"Timeout ao localizar campo: {e}")
        raise FormularioError(f"Timeout ao localizar campo: {str(e)}")
    except NoSuchElementException as e:
        print(f"Campo não encontrado: {e}")
        raise FormularioError(f"Campo não encontrado: {str(e)}")
    except Exception as e:
        print(f"Erro ao preencher campo: {e}")
        raise FormularioError(f"Erro ao preencher campo: {str(e)}")

def selecionar_opcao(driver, campo_xpath, opcao_xpath):
    try:
        campo = WebDriverWait(driver, 10).until(
            EC.presence_of_element_located((By.XPATH, campo_xpath))
        )
        campo.click()
        
        opcao = WebDriverWait(driver, 10).until(
            EC.presence_of_element_located((By.XPATH, opcao_xpath))
        )
        valor = opcao.get_attribute("value")
        
        primeiros_chars = valor[:3]
        campo.clear()
        campo.send_keys(primeiros_chars)
        WebDriverWait(driver, 10).until(EC.presence_of_element_located((By.XPATH, f"//option[@value='{valor}']")))
        
        for _ in range(10):
            campo.send_keys(Keys.ARROW_DOWN)
            texto_atual = campo.get_attribute("value")
            if texto_atual and texto_atual.lower() == valor.lower():
                campo.send_keys(Keys.ENTER)
                return
        
        driver.execute_script("arguments[0].click();", opcao)
        
    except TimeoutException as e:
        print(f"Timeout ao selecionar opção: {e}")
        raise FormularioError(f"Timeout ao selecionar opção: {str(e)}")
    except NoSuchElementException as e:
        print(f"Opção não encontrada: {e}")
        raise FormularioError(f"Opção não encontrada: {str(e)}")
    except Exception as e:
        print(f"Erro ao selecionar opção: {e}")
        try:
            campo.clear()
            campo.send_keys(valor)
            campo.send_keys(Keys.TAB)
        except:
            raise FormularioError(f"Erro ao selecionar opção: {str(e)}")

def selecionar_opcao_select(driver, select_xpath, valor):
    try:
        print(f"Selecionando opção '{valor}' no select...")
        select_element = WebDriverWait(driver, 10).until(
            EC.element_to_be_clickable((By.XPATH, select_xpath))
        )
        
        select = Select(select_element)
        try:
            select.select_by_visible_text(valor.title())
        except NoSuchElementException:
            select.select_by_value(valor.lower())
        
        print(f"Opção '{valor}' selecionada no select")
        
    except TimeoutException as e:
        print(f"Timeout ao localizar select: {e}")
        raise FormularioError(f"Timeout ao localizar select: {str(e)}")
    except NoSuchElementException as e:
        print(f"Select ou opção não encontrada: {e}")
        try:
            options = select_element.find_elements(By.TAG_NAME, "option")
            for option in options:
                if option.text.lower() == valor.lower() or option.get_attribute("value").lower() == valor.lower():
                    driver.execute_script("arguments[0].selected = true;", option)
                    driver.execute_script("arguments[0].dispatchEvent(new Event('change', { bubbles: true }));", select_element)
                    print(f"Opção '{valor}' selecionada via JavaScript")
                    return
            raise FormularioError(f"Opção '{valor}' não encontrada no select: {str(e)}")
        except Exception as e2:
            print(f"Erro na abordagem alternativa: {e2}")
            raise FormularioError(f"Erro ao selecionar opção no select: {str(e2)}")
    except Exception as e:
        print(f"Erro ao selecionar opção no select: {e}")
        raise FormularioError(f"Erro ao selecionar opção no select: {str(e)}")

def selecionar_conta_por_cooperativa(driver, cooperativa, index):
    try:
        print(f"[Linha {index}] Selecionando conta para cooperativa {cooperativa}...")
        select_xpath = '/html/body/div[1]/sc-app/sc-template/sc-root/main/aside/sc-sidebar-container/aside/sc-sidebar/div[2]/div[1]/div/form/div/select'
        
        # Espera o spinner desaparecer antes de tentar selecionar a conta
        if not esperar_spinner_desaparecer(driver, index):
            print(f"[Linha {index}] ⚠️ Spinner não desapareceu a tempo")
            return False
        
        # Espera o select estar presente e clicável
        try:
            select_element = WebDriverWait(driver, 30).until(
                EC.element_to_be_clickable((By.XPATH, select_xpath))
            )
        except TimeoutException:
            print(f"[Linha {index}] ⚠️ Timeout ao aguardar select de conta")
            return False
        
        # Rola até o elemento para garantir que está visível
        driver.execute_script("arguments[0].scrollIntoView(true);", select_element)
        time.sleep(1)
        
        # Tenta clicar no select primeiro
        try:
            select_element.click()
        except ElementClickInterceptedException:
            try:
                driver.execute_script("arguments[0].click();", select_element)
            except:
                actions = ActionChains(driver)
                actions.move_to_element(select_element).click().perform()
        
        # Espera as opções aparecerem
        time.sleep(1)
        
        try:
            options = select_element.find_elements(By.TAG_NAME, 'option')
        except NoSuchElementException:
            print(f"[Linha {index}] ⚠️ Não foi possível encontrar as opções do select")
            return False
        
        conta_encontrada = False
        for option in options:
            try:
                texto_opcao = option.text.strip()
                # Verifica se o texto da opção contém a cooperativa
                if f"Coop: {cooperativa}" in texto_opcao:
                    print(f"[Linha {index}] Conta encontrada: {texto_opcao}")
                    try:
                        # Tenta selecionar via Select
                        select = Select(select_element)
                        select.select_by_visible_text(texto_opcao)
                        time.sleep(2)
                        
                        # Verifica se a seleção foi bem sucedida
                        valor_selecionado = select_element.get_attribute('value')
                        if valor_selecionado:
                            print(f"[Linha {index}] ✅ Conta selecionada com sucesso")
                            return True
                    except:
                        # Se falhar, tenta via JavaScript
                        try:
                            driver.execute_script(f"arguments[0].value = '{option.get_attribute('value')}';", select_element)
                            driver.execute_script("arguments[0].dispatchEvent(new Event('change', { bubbles: true }));", select_element)
                            time.sleep(2)
                            
                            # Verifica se a seleção foi bem sucedida
                            valor_selecionado = select_element.get_attribute('value')
                            if valor_selecionado:
                                print(f"[Linha {index}] ✅ Conta selecionada com sucesso via JavaScript")
                                return True
                        except:
                            print(f"[Linha {index}] ⚠️ Falha ao selecionar conta via JavaScript")
                    
                    conta_encontrada = True
                    break
            except Exception as e:
                print(f"[Linha {index}] ⚠️ Erro ao processar opção: {str(e)}")
                continue
        
        if not conta_encontrada:
            print(f"[Linha {index}] ⚠️ ATENÇÃO: Nenhuma conta encontrada para cooperativa {cooperativa}")
            return False
            
        # Aguarda um momento para garantir que a seleção foi processada
        time.sleep(2)
        
        # Verifica se a conta foi realmente selecionada
        try:
            valor_selecionado = select_element.get_attribute('value')
            if valor_selecionado:
                print(f"[Linha {index}] ✅ Conta selecionada com sucesso")
                return True
            else:
                print(f"[Linha {index}] ⚠️ Conta não foi selecionada corretamente")
                return False
        except Exception as e:
            print(f"[Linha {index}] ⚠️ Erro ao verificar seleção da conta: {str(e)}")
            return False
            
    except Exception as e:
        print(f"[Linha {index}] ❌ Erro ao selecionar conta: {str(e)}")
        return False

def verificar_pessoa_nao_encontrada(driver, index):
    try:
        erro_xpath = '/html/body/div[1]/sc-app/sc-template/sc-root/main/section/sc-content/sc-consult/div/div[2]/div/sc-card-content/div/main/form/div/div[4]/sc-card/div/sc-card-content/div/div/div[1]/h6'
        
        elementos_erro = driver.find_elements(By.XPATH, erro_xpath)
        if elementos_erro:
            mensagem_erro = elementos_erro[0].text.strip()
            if "Pessoa não identificada como cooperada!" in mensagem_erro:
                print(f"[Linha {index}] ⚠️ ERRO: {mensagem_erro}")
                return True
        return False
        
    except Exception as e:
        print(f"[Linha {index}] Erro ao verificar pessoa não encontrada: {e}")
        return False

def formatar_documento(documento):
    numeros = ''.join(filter(str.isdigit, str(documento)))
    if len(numeros) == 11:
        numeros = numeros.zfill(11)
        return f"{numeros[:3]}.{numeros[3:6]}.{numeros[6:9]}-{numeros[9:]}"
    elif len(numeros) == 14:
        numeros = numeros.zfill(14)
        return f"{numeros[:2]}.{numeros[2:5]}.{numeros[5:8]}/{numeros[8:12]}-{numeros[12:]}"
    else:
        logger.warning(f"Documento inválido: {documento}")
        return documento

def esperar_modal_desaparecer(driver, index, timeout=10):
    try:
        WebDriverWait(driver, timeout).until(
            EC.invisibility_of_element_located((By.ID, "modal"))
        )
        return True
    except TimeoutException:
        logger.warning(f"[Linha {index}] Modal ainda presente após {timeout} segundos")
        return False

def esperar_spinner_desaparecer(driver, index, timeout=30, check_interval=1):
    try:
        spinner_xpath = "//div[contains(@class, 'ngx-spinner-overlay')]"
        start_time = time.time()
        
        while time.time() - start_time < timeout:
            try:
                spinner = driver.find_element(By.XPATH, spinner_xpath)
                if not spinner.is_displayed():
                    print(f"[Linha {index}] ✅ Spinner desapareceu")
                    return True
            except NoSuchElementException:
                print(f"[Linha {index}] ✅ Spinner não encontrado")
                return True
            except Exception as e:
                print(f"[Linha {index}] ⚠️ Erro ao verificar spinner: {str(e)}")
            
            time.sleep(check_interval)
        
        print(f"[Linha {index}] ⚠️ Timeout ao esperar spinner desaparecer após {timeout} segundos")
        return False

    except Exception as e:
        print(f"[Linha {index}] ❌ Erro ao esperar spinner desaparecer: {str(e)}")
        return False

def esperar_tela_consulta(driver, index, timeout=30):
    """Aguarda a tela de consulta de documento aparecer."""
    campo_documento_xpath = (
        "//*[@id='app']/section/sc-content/sc-consult/div/div[2]/div/sc-card-content/div/main/form/div/div[2]/sc-form-field/div/input"
    )
    try:
        WebDriverWait(driver, timeout).until(
            EC.visibility_of_element_located((By.XPATH, campo_documento_xpath))
        )
        logger.info(f"[Linha {index}] Tela de consulta exibida")
        return True
    except TimeoutException:
        logger.warning(
            f"[Linha {index}] Tela de consulta não apareceu após {timeout} segundos"
        )
        return False

def aguardar_campo_valido(driver, elemento, index, timeout=10):
    """Espera o campo possuir a classe 'ng-valid' antes de prosseguir."""
<<<<<<< HEAD
    end_time = time.time() + timeout
    while time.time() < end_time:
        try:
            if "ng-valid" in elemento.get_attribute("class"):
                print(f"[Linha {index}] Campo validado com 'ng-valid'")
                return True
        except StaleElementReferenceException:
            pass
        time.sleep(0.5)
    print(f"[Linha {index}] ⚠️ Campo não ficou válido após {timeout} segundos")
    return False
=======
    try:
        WebDriverWait(driver, timeout).until(
            lambda d: "ng-valid" in elemento.get_attribute("class")
        )
        print(f"[Linha {index}] Campo validado com 'ng-valid'")
        return True
    except TimeoutException:
        print(
            f"[Linha {index}] ⚠️ Campo não ficou válido após {timeout} segundos"
        )
        return False

def aguardar_campo_valido_por_id(driver, element_id, index, timeout=10):
    """Espera o campo identificado pelo ID possuir a classe 'ng-valid'."""
    try:
        WebDriverWait(driver, timeout).until(
            lambda d: "ng-valid" in d.find_element(By.ID, element_id).get_attribute("class")
        )
        print(f"[Linha {index}] Campo '{element_id}' validado com 'ng-valid'")
        return True
    except TimeoutException:
        print(
            f"[Linha {index}] ⚠️ Campo '{element_id}' não ficou válido após {timeout} segundos"
        )
        return False
>>>>>>> 385fcff4

def clicar_com_fallback(driver, elemento, index):
    """Tenta clicar no elemento de formas diferentes."""
    try:
        elemento.click()
        return True
    except Exception as e:
        logger.warning(f"[Linha {index}] Falha ao clicar normalmente: {e}. Tentando via JavaScript")
        try:
            driver.execute_script("arguments[0].click();", elemento)
            return True
        except Exception as e2:
            logger.error(f"[Linha {index}] Falha ao clicar via JavaScript: {e2}")
            try:
                ActionChains(driver).move_to_element(elemento).click().perform()
                return True
            except Exception as e3:
                logger.error(f"[Linha {index}] Falha ao clicar via ActionChains: {e3}")
                return False

def clicar_botao_consulta(driver, index):
    try:
        print(f"[Linha {index}] Tentando clicar no botão consultar...")
        botao_xpath = '/html/body/div[1]/sc-app/sc-template/sc-root/main/section/sc-content/sc-consult/div/div[2]/div/sc-card-content/div/main/form/div/div[3]/sc-button/button'
        
        # Espera o botão estar presente e clicável
        try:
            botao = WebDriverWait(driver, 30).until(
                EC.presence_of_element_located((By.XPATH, botao_xpath))
            )
            print(f"[Linha {index}] ✅ Botão consultar encontrado")
            
            # Verifica se o botão está desabilitado
            if botao.get_attribute("disabled"):
                print(f"[Linha {index}] ⚠️ Botão está desabilitado, aguardando habilitação...")
                # Aguarda até que o botão seja habilitado
                WebDriverWait(driver, 10).until(
                    lambda d: not d.find_element(By.XPATH, botao_xpath).get_attribute("disabled")
                )
                print(f"[Linha {index}] ✅ Botão foi habilitado")
            
        except TimeoutException:
            print(f"[Linha {index}] ❌ Timeout ao localizar botão consultar")
            return False
        
        # Rola até o botão
        driver.execute_script("arguments[0].scrollIntoView(true);", botao)
        time.sleep(1)
        
        # Tenta diferentes métodos de clique
        tentativas = 0
        max_tentativas = 3
        
        while tentativas < max_tentativas:
            try:
                print(f"[Linha {index}] Tentativa {tentativas + 1} de clicar no botão...")
                
                # Tenta clicar via JavaScript primeiro (mais confiável neste caso)
                try:
                    driver.execute_script("arguments[0].scrollIntoView(true);", botao)
                    driver.execute_script("arguments[0].click();", botao)
                    time.sleep(2)  # Aguarda efeito do clique
                    print(f"[Linha {index}] ✅ Botão clicado via JavaScript")
                    return True
                except Exception as e:
                    print(f"[Linha {index}] ⚠️ Falha ao clicar via JavaScript: {str(e)}")
                
                # Tenta clicar normalmente
                try:
                    botao.click()
                    time.sleep(2)  # Aguarda efeito do clique
                    print(f"[Linha {index}] ✅ Botão clicado com sucesso")
                    return True
                except ElementClickInterceptedException:
                    print(f"[Linha {index}] ⚠️ Clique interceptado, tentando via ActionChains...")
                
                # Tenta clicar via ActionChains
                try:
                    actions = ActionChains(driver)
                    actions.move_to_element(botao).click().perform()
                    time.sleep(2)  # Aguarda efeito do clique
                    print(f"[Linha {index}] ✅ Botão clicado via ActionChains")
                    return True
                except Exception as e:
                    print(f"[Linha {index}] ⚠️ Falha ao clicar via ActionChains: {str(e)}")
                
                # Se chegou aqui, nenhum método funcionou
                tentativas += 1
                if tentativas < max_tentativas:
                    print(f"[Linha {index}] ⚠️ Tentando novamente em 1 segundo...")
                    time.sleep(1)
                else:
                    print(f"[Linha {index}] ❌ Todas as tentativas de clique falharam")
                    return False
                
            except Exception as e:
                print(f"[Linha {index}] ⚠️ Erro durante tentativa de clique: {str(e)}")
                tentativas += 1
                if tentativas < max_tentativas:
                    time.sleep(1)
                else:
                    return False
        
        return False
        
    except Exception as e:
        print(f"[Linha {index}] ❌ Erro ao tentar clicar no botão consultar: {str(e)}")
        return False

# Nova função para verificar a tela atual
def verificar_tela_atual(driver, index):
    try:
        # Verificar se está na tela de consulta (campo de documento presente)
        campo_documento_xpath = '/html/body/div/sc-app/sc-template/sc-root/main/section/sc-content/sc-consult/div/div[2]/div/sc-card-content/div/main/form/div/div[2]/sc-form-field/div/input'
        try:
            WebDriverWait(driver, 5).until(
                EC.presence_of_element_located((By.XPATH, campo_documento_xpath))
            )
            print(f"[Linha {index}] Tela atual: Consulta")
            return "consulta"
        except TimeoutException:
            pass

        # Verificar se está na tela de seleção de conta
        select_conta_xpath = '/html/body/div[1]/sc-app/sc-template/sc-root/main/aside/sc-sidebar-container/aside/sc-sidebar/div[2]/div[1]/div/form/div/select'
        try:
            WebDriverWait(driver, 5).until(
                EC.presence_of_element_located((By.XPATH, select_conta_xpath))
            )
            print(f"[Linha {index}] Tela atual: Seleção de conta")
            return "selecao_conta"
        except TimeoutException:
            pass

        # Verificar se está na tela de formulário
        form_xpath = "//form"
        try:
            WebDriverWait(driver, 5).until(
                EC.presence_of_element_located((By.XPATH, form_xpath))
            )
            print(f"[Linha {index}] Tela atual: Formulário")
            return "formulario"
        except TimeoutException:
            pass

        print(f"[Linha {index}] Tela atual desconhecida")
        return "desconhecida"
    except Exception as e:
        print(f"[Linha {index}] Erro ao verificar tela atual: {e}")
        return "desconhecida"

def clicar_botao_abrir(driver, index):
    try:
        print(f"[Linha {index}] Tentando clicar no botão Abrir...")
        botao_xpath = '/html/body/div[1]/sc-app/sc-template/sc-root/main/section/sc-content/sc-consult/div/div[2]/div/sc-card-content/div/main/form/div/div[4]/sc-card/div/sc-card-content/div/div/div[2]/sc-button/button'
        
        # Espera o botão estar presente e clicável
        try:
            botao = WebDriverWait(driver, 30).until(
                EC.element_to_be_clickable((By.XPATH, botao_xpath))
            )
            print(f"[Linha {index}] ✅ Botão Abrir encontrado")
        except TimeoutException:
            print(f"[Linha {index}] ❌ Timeout ao localizar botão Abrir")
            return False
        
        # Rola até o botão
        driver.execute_script("arguments[0].scrollIntoView(true);", botao)
        time.sleep(1)
        
        # Tenta diferentes métodos de clique
        tentativas = 0
        max_tentativas = 3
        
        while tentativas < max_tentativas:
            try:
                print(f"[Linha {index}] Tentativa {tentativas + 1} de clicar no botão...")
                
                # Tenta clicar via JavaScript primeiro
                try:
                    driver.execute_script("arguments[0].scrollIntoView(true);", botao)
                    driver.execute_script("arguments[0].click();", botao)
                    time.sleep(2)  # Aguarda efeito do clique
                    print(f"[Linha {index}] ✅ Botão clicado via JavaScript")
                    return True
                except Exception as e:
                    print(f"[Linha {index}] ⚠️ Falha ao clicar via JavaScript: {str(e)}")
                
                # Tenta clicar normalmente
                try:
                    botao.click()
                    time.sleep(2)  # Aguarda efeito do clique
                    print(f"[Linha {index}] ✅ Botão clicado com sucesso")
                    return True
                except ElementClickInterceptedException:
                    print(f"[Linha {index}] ⚠️ Clique interceptado, tentando via ActionChains...")
                
                # Tenta clicar via ActionChains
                try:
                    actions = ActionChains(driver)
                    actions.move_to_element(botao).click().perform()
                    time.sleep(2)  # Aguarda efeito do clique
                    print(f"[Linha {index}] ✅ Botão clicado via ActionChains")
                    return True
                except Exception as e:
                    print(f"[Linha {index}] ⚠️ Falha ao clicar via ActionChains: {str(e)}")
                
                # Se chegou aqui, nenhum método funcionou
                tentativas += 1
                if tentativas < max_tentativas:
                    print(f"[Linha {index}] ⚠️ Tentando novamente em 1 segundo...")
                    time.sleep(1)
                else:
                    print(f"[Linha {index}] ❌ Todas as tentativas de clique falharam")
                    return False
                
            except Exception as e:
                print(f"[Linha {index}] ⚠️ Erro durante tentativa de clique: {str(e)}")
                tentativas += 1
                if tentativas < max_tentativas:
                    time.sleep(1)
                else:
                    return False
        
        return False
        
    except Exception as e:
        print(f"[Linha {index}] ❌ Erro ao tentar clicar no botão Abrir: {str(e)}")
        return False

def clicar_menu_cobranca(driver, index):
    try:
        print(f"[Linha {index}] Tentando clicar no menu 'Cobrança'...")
        
        # Tenta diferentes XPaths para encontrar o menu Cobrança
        cobranca_xpaths = [
            '//*[@id="products"]/div[10]/sc-card/div/div/div/div',
            '/html/body/div[1]/sc-app/sc-template/sc-root/main/aside/sc-sidebar-container/aside/sc-sidebar/div[4]/div[10]/sc-card/div/div/div/div',
            "//h6[contains(text(), 'Cobrança')]",
            "//div[contains(@class, 'title-products')]//h6[contains(text(), 'Cobrança')]"
        ]
        
        menu_cobranca = None
        for xpath in cobranca_xpaths:
            try:
                menu_cobranca = WebDriverWait(driver, 5).until(
                    EC.element_to_be_clickable((By.XPATH, xpath))
                )
                if menu_cobranca:
                    print(f"[Linha {index}] Menu 'Cobrança' encontrado usando XPath: {xpath}")
                    break
            except:
                continue
        
        if not menu_cobranca:
            raise NoSuchElementException("Menu 'Cobrança' não encontrado com nenhum dos XPaths")
        
        # Rola até o elemento
        driver.execute_script("arguments[0].scrollIntoView({block: 'center'});", menu_cobranca)
        time.sleep(1)
        
        # Tenta diferentes métodos de clique
        tentativas = 0
        max_tentativas = 3
        
        while tentativas < max_tentativas:
            try:
                print(f"[Linha {index}] Tentativa {tentativas + 1} de clicar no menu 'Cobrança'...")
                
                # Tenta clicar via JavaScript primeiro
                try:
                    driver.execute_script("arguments[0].click();", menu_cobranca)
                    time.sleep(2)
                    print(f"[Linha {index}] ✅ Menu 'Cobrança' clicado via JavaScript")
                    return True
                except Exception as e:
                    print(f"[Linha {index}] ⚠️ Falha ao clicar via JavaScript: {str(e)}")
                
                # Tenta clicar via ActionChains
                try:
                    actions = ActionChains(driver)
                    actions.move_to_element(menu_cobranca).pause(1).click().perform()
                    time.sleep(2)
                    print(f"[Linha {index}] ✅ Menu 'Cobrança' clicado via ActionChains")
                    return True
                except Exception as e:
                    print(f"[Linha {index}] ⚠️ Falha ao clicar via ActionChains: {str(e)}")
                
                # Tenta clicar normalmente
                try:
                    menu_cobranca.click()
                    time.sleep(2)
                    print(f"[Linha {index}] ✅ Menu 'Cobrança' clicado com sucesso")
                    return True
                except ElementClickInterceptedException:
                    print(f"[Linha {index}] ⚠️ Clique interceptado, tentando remover elemento interceptador...")
                    try:
                        # Tenta remover o elemento que está interceptando o clique
                        elemento_interceptador = driver.find_element(By.XPATH, "//div[contains(@class, 'col-offset-start-6')]")
                        driver.execute_script("arguments[0].remove();", elemento_interceptador)
                        time.sleep(1)
                        menu_cobranca.click()
                        time.sleep(2)
                        print(f"[Linha {index}] ✅ Menu 'Cobrança' clicado após remover elemento interceptador")
                        return True
                    except Exception as e:
                        print(f"[Linha {index}] ⚠️ Falha ao remover elemento interceptador: {str(e)}")
                
                tentativas += 1
                if tentativas < max_tentativas:
                    print(f"[Linha {index}] ⚠️ Tentando novamente em 2 segundos...")
                    time.sleep(2)
                else:
                    print(f"[Linha {index}] ❌ Todas as tentativas de clique falharam")
                    return False
                
            except Exception as e:
                print(f"[Linha {index}] ⚠️ Erro durante tentativa de clique: {str(e)}")
                tentativas += 1
                if tentativas < max_tentativas:
                    time.sleep(2)
                else:
                    return False
        
        return False
        
    except Exception as e:
        print(f"[Linha {index}] ❌ Erro ao clicar no menu 'Cobrança': {str(e)}")
        return False

def clicar_botao_registro_chamado(driver, index):
    try:
        print(f"[Linha {index}] Tentando clicar no botão de registro de chamado...")
        botao_xpath = '/html/body/div[1]/sc-app/sc-register-ticket-button/div/div/div/button'
        
        # Espera o botão estar presente e clicável
        try:
            botao = WebDriverWait(driver, 20).until(
                EC.presence_of_element_located((By.XPATH, botao_xpath))
            )
            print(f"[Linha {index}] ✅ Botão de registro de chamado encontrado")
        except TimeoutException:
            print(f"[Linha {index}] ❌ Timeout ao localizar botão de registro de chamado")
            return False
        
        # Rola até o elemento e aguarda um momento
        driver.execute_script("arguments[0].scrollIntoView({block: 'center'});", botao)
        time.sleep(2)
        
        # Tenta diferentes métodos de clique
        tentativas = 0
        max_tentativas = 3
        
        while tentativas < max_tentativas:
            try:
                print(f"[Linha {index}] Tentativa {tentativas + 1} de clicar no botão...")
                
                # Tenta clicar via JavaScript primeiro
                try:
                    driver.execute_script("arguments[0].click();", botao)
                    time.sleep(2)
                    print(f"[Linha {index}] ✅ Botão clicado via JavaScript")
                    return True
                except Exception as e:
                    print(f"[Linha {index}] ⚠️ Falha ao clicar via JavaScript: {str(e)}")
                
                # Tenta clicar via ActionChains
                try:
                    actions = ActionChains(driver)
                    actions.move_to_element(botao).pause(1).click().perform()
                    time.sleep(2)
                    print(f"[Linha {index}] ✅ Botão clicado via ActionChains")
                    return True
                except Exception as e:
                    print(f"[Linha {index}] ⚠️ Falha ao clicar via ActionChains: {str(e)}")
                
                # Tenta clicar normalmente
                try:
                    botao.click()
                    time.sleep(2)
                    print(f"[Linha {index}] ✅ Botão clicado com sucesso")
                    return True
                except ElementClickInterceptedException:
                    print(f"[Linha {index}] ⚠️ Clique interceptado, tentando remover elemento interceptador...")
                    try:
                        # Tenta remover o elemento que está interceptando o clique
                        elemento_interceptador = driver.find_element(By.XPATH, "//div[contains(@class, 'col-offset-start-6')]")
                        driver.execute_script("arguments[0].remove();", elemento_interceptador)
                        time.sleep(1)
                        botao.click()
                        time.sleep(2)
                        print(f"[Linha {index}] ✅ Botão clicado após remover elemento interceptador")
                        return True
                    except Exception as e:
                        print(f"[Linha {index}] ⚠️ Falha ao remover elemento interceptador: {str(e)}")
                
                tentativas += 1
                if tentativas < max_tentativas:
                    print(f"[Linha {index}] ⚠️ Tentando novamente em 2 segundos...")
                    time.sleep(2)
                else:
                    print(f"[Linha {index}] ❌ Todas as tentativas de clique falharam")
                    return False
                
            except Exception as e:
                print(f"[Linha {index}] ⚠️ Erro durante tentativa de clique: {str(e)}")
                tentativas += 1
                if tentativas < max_tentativas:
                    time.sleep(2)
                else:
                    return False
        
        return False
        
    except Exception as e:
        print(f"[Linha {index}] ❌ Erro ao clicar no botão de registro de chamado: {str(e)}")
        return False

def preencher_campos_formulario(driver, actions, row, index, df: pd.DataFrame) -> Optional[str]:
    """Preenche os campos do formulário de registro de chamado."""
    try:
        print(f"[Linha {index}] Preenchendo campos do formulário...")

        # Tipo de atendimento
        print(f"[Linha {index}] Preenchendo Tipo de atendimento...")
        tipo_xpath = '//*[@id="serviceTypeId"]'
        campo_tipo = WebDriverWait(driver, 10).until(
            EC.presence_of_element_located((By.XPATH, tipo_xpath))
        )
        # Preenche o valor diretamente via JavaScript e aciona eventos
        valor_tipo = "Chat Receptivo"
        for tentativa in range(3):
            driver.execute_script(
                """
                arguments[0].value = '';
                arguments[0].value = arguments[1];
                arguments[0].dispatchEvent(new Event('input', { bubbles: true }));
                arguments[0].dispatchEvent(new Event('change', { bubbles: true }));
                """,
                campo_tipo,
                valor_tipo,
            )
            time.sleep(FIELD_DELAY)
            campo_tipo.send_keys(Keys.ENTER)
            if aguardar_campo_valido(driver, campo_tipo, index):
                break
            if tentativa < 2:
                time.sleep(FIELD_DELAY)
        else:
            raise FormularioError("Tipo de atendimento inválido")
        print(f"[Linha {index}] Tipo de atendimento preenchido: {valor_tipo}")

        # Categoria
        print(f"[Linha {index}] Preenchendo Categoria...")
        categoria_xpath = '//*[@id="categoryId"]'
        campo_categoria = WebDriverWait(driver, 10).until(
            EC.presence_of_element_located((By.XPATH, categoria_xpath))
        )
        # Preenche o valor diretamente via JavaScript e aciona eventos
        valor_categoria = row['Categoria']
        for tentativa in range(3):
            driver.execute_script(
                """
                arguments[0].value = '';
                arguments[0].value = arguments[1];
                arguments[0].dispatchEvent(new Event('input', { bubbles: true }));
                arguments[0].dispatchEvent(new Event('change', { bubbles: true }));
                """,
                campo_categoria,
                valor_categoria,
            )
            time.sleep(FIELD_DELAY)
            campo_categoria.send_keys(Keys.ENTER)
            if aguardar_campo_valido(driver, campo_categoria, index):
                break
            if tentativa < 2:
                time.sleep(FIELD_DELAY)
        else:
            raise FormularioError("Categoria inválida")
        print(f"[Linha {index}] Categoria preenchida: {valor_categoria}")

        # Subcategoria
        print(f"[Linha {index}] Preenchendo Subcategoria...")
        subcategoria_xpath = '//*[@id="subCategoryId"]'
        campo_subcategoria = WebDriverWait(driver, 10).until(
            EC.presence_of_element_located((By.XPATH, subcategoria_xpath))
        )
        # Preenche o valor diretamente via JavaScript e aciona eventos
        valor_subcategoria = "Api Sicoob"
        for tentativa in range(3):
            driver.execute_script(
                """
                arguments[0].value = '';
                arguments[0].value = arguments[1];
                arguments[0].dispatchEvent(new Event('input', { bubbles: true }));
                arguments[0].dispatchEvent(new Event('change', { bubbles: true }));
                """,
                campo_subcategoria,
                valor_subcategoria,
            )
            time.sleep(FIELD_DELAY)
            campo_subcategoria.send_keys(Keys.ENTER)
            if aguardar_campo_valido(driver, campo_subcategoria, index):
                break
            if tentativa < 2:
                time.sleep(FIELD_DELAY)
        else:
            raise FormularioError("Subcategoria inválida")
        print(f"[Linha {index}] Subcategoria preenchida: {valor_subcategoria}")

        # Aguarda a tela carregar antes de preencher o campo Serviço
        time.sleep(10)

        # Serviço
        print(f"[Linha {index}] Preenchendo Serviço...")
        servico_xpath = '//*[@id="serviceId"]'
        campo_servico = WebDriverWait(driver, 10).until(
            EC.presence_of_element_located((By.XPATH, servico_xpath))
        )
        valor_servico = normalizar_servico(row['Serviço'])

        # Tenta preencher o campo até que seja validado
        for tentativa in range(3):
            driver.execute_script(
                """
                arguments[0].value = '';
                arguments[0].value = arguments[1];
                arguments[0].dispatchEvent(new Event('input', { bubbles: true }));
                arguments[0].dispatchEvent(new Event('change', { bubbles: true }));
                """,
                campo_servico,
                valor_servico,
            )
            time.sleep(FIELD_DELAY)
            campo_servico.send_keys(Keys.ENTER)
            if aguardar_campo_valido(driver, campo_servico, index):
                break
            if tentativa < 2:
                time.sleep(FIELD_DELAY)
        else:
            raise FormularioError("Serviço inválido")
        print(f"[Linha {index}] Serviço preenchido: {valor_servico}")

        # Canal de autoatendimento
        print(f"[Linha {index}] Preenchendo Canal de autoatendimento...")
        canal_xpath = '//*[@id="Canal De Autoatendimento"]'
        try:
            select_canal = WebDriverWait(driver, 10).until(
                EC.presence_of_element_located((By.XPATH, canal_xpath))
            )
            # Preenche o valor diretamente via JavaScript e aciona eventos
            valor_canal = "não se aplica"
            for tentativa in range(3):
                driver.execute_script(
                    """
                    arguments[0].value = '';
                    arguments[0].value = arguments[1];
                    arguments[0].dispatchEvent(new Event('input', { bubbles: true }));
                    arguments[0].dispatchEvent(new Event('change', { bubbles: true }));
                    """,
                    select_canal,
                    valor_canal,
                )
                time.sleep(FIELD_DELAY)
                select_canal.send_keys(Keys.ENTER)
                if aguardar_campo_valido(driver, select_canal, index):
                    break
                if tentativa < 2:
                    time.sleep(FIELD_DELAY)
            else:
                raise FormularioError("Canal de autoatendimento inválido")
            print(f"[Linha {index}] Canal de autoatendimento selecionado: {valor_canal}")
        except Exception as e:
            print(f"[Linha {index}] ⚠️ Campo Canal de autoatendimento não encontrado: {str(e)}")
            # Continua mesmo se não encontrar o campo

        # Protocolo PLAD
        print(f"[Linha {index}] Preenchendo Protocolo PLAD...")
        protocolo_xpath = '//*[@id="Protocolo Plad"]'
        campo_protocolo = WebDriverWait(driver, 30).until(
            EC.element_to_be_clickable((By.XPATH, protocolo_xpath))
        )
        # Este campo não parece ter autocomplete complexo, mantendo send_keys
        for tentativa in range(3):
            campo_protocolo.clear()
            campo_protocolo.click()
            campo_protocolo.send_keys(str(row['Protocolo PLAD']))
            if aguardar_campo_valido(driver, campo_protocolo, index):
                break
            if tentativa < 2:
                time.sleep(FIELD_DELAY)
        else:
            raise FormularioError("Protocolo PLAD inválido")
        print(f"[Linha {index}] Protocolo PLAD preenchido: {row['Protocolo PLAD']}")

        # Descrição
        print(f"[Linha {index}] Preenchendo Descrição...")
        descricao_xpath = '//*[@id="description"]'

        # Mensagem padrão para descrição
        MENSAGEM_PADRAO = "Chamado registrado via automação"

        # Verifica se existe observação válida na coluna G
        observacao = str(row.get('Observação', '')).strip()
        # Define a descrição, tratando casos de nan, valores vazios e tamanho mínimo
        if (pd.isna(row.get('Observação')) or
            observacao.lower() == 'nan' or
            not observacao or
            len(observacao) < 10):
            descricao = MENSAGEM_PADRAO
            if observacao and len(observacao) < 10:
                print(f"[Linha {index}] Observação '{observacao}' tem menos de 10 caracteres. Usando mensagem padrão.")
        else:
            descricao = observacao

<<<<<<< HEAD
        # Limpa o campo e preenche a descrição
=======
        # Limpa o campo e preenche a descrição validando o status da classe
>>>>>>> 385fcff4
        for tentativa in range(3):
            campo_descricao = WebDriverWait(driver, 10).until(
                EC.presence_of_element_located((By.XPATH, descricao_xpath))
            )
            try:
                campo_descricao.clear()
                campo_descricao.click()
                campo_descricao.send_keys(descricao)
<<<<<<< HEAD
=======
                if aguardar_campo_valido_por_id(driver, "description", index):
                    break
>>>>>>> 385fcff4
            except StaleElementReferenceException:
                if tentativa < 2:
                    time.sleep(FIELD_DELAY)
                continue
<<<<<<< HEAD
            if aguardar_campo_valido(driver, campo_descricao, index):
                break
=======
>>>>>>> 385fcff4
            if tentativa < 2:
                time.sleep(FIELD_DELAY)
        else:
            raise FormularioError("Descrição inválida")
        print(f"[Linha {index}] Descrição preenchida: {descricao[:50]}..." if len(descricao) > 50 else f"[Linha {index}] Descrição preenchida: {descricao}")

        # Aguarda o botão Registrar ficar habilitado e clica nele
        print(f"[Linha {index}] Aguardando botão Registrar ficar habilitado...")
        registrar_xpath = '//*[@id="actionbar hide"]/div/div[2]/form/div/div[20]/sc-button/button'
        try:
            botao_registrar = WebDriverWait(driver, 30).until(
                lambda d: d.find_element(By.XPATH, registrar_xpath)
            )
            WebDriverWait(driver, 30).until(
                lambda d: not botao_registrar.get_attribute("disabled")
            )
        except TimeoutException:
            raise FormularioError("Botão Registrar desabilitado")
        clicar_com_fallback(driver, botao_registrar, index)
        print(f"[Linha {index}] Botão Registrar clicado")
        time.sleep(2)

        # Aguarda e clica no botão Confirmar
        print(f"[Linha {index}] Aguardando botão Confirmar...")
        confirmar_xpath = '//*[@id="modal"]/div/main/div/div[4]/button'
        botao_confirmar = WebDriverWait(driver, 10).until(
            EC.element_to_be_clickable((By.XPATH, confirmar_xpath))
        )
        clicar_com_fallback(driver, botao_confirmar, index)
        print(f"[Linha {index}] Botão Confirmar clicado")
        esperar_modal_desaparecer(driver, index)
        time.sleep(1)

        # Captura o número do protocolo
        print(f"[Linha {index}] Capturando número do protocolo...")
        protocolo_xpath = '//*[@id="actionbar hide"]/div/div[2]/form/div/div[2]/sc-card/div/sc-card-content/div/div/div[1]/h5'
        elemento_protocolo = WebDriverWait(driver, 10).until(
            EC.presence_of_element_located((By.XPATH, protocolo_xpath))
        )
        numero_protocolo = elemento_protocolo.text.strip()
        print(f"[Linha {index}] Protocolo capturado: {numero_protocolo}")

        # Salva o protocolo na planilha
        df.at[index, 'Protocolo PLAD'] = numero_protocolo
        df.to_excel(EXCEL_PATH, index=False)
        print(f"[Linha {index}] Protocolo salvo na planilha: {numero_protocolo}")

        return numero_protocolo

    except Exception as e:
        print(f"[Linha {index}] ❌ Erro ao preencher campos do formulário: {str(e)}")
        df.at[index, 'Observação'] = f"Erro ao preencher campos do formulário: {str(e)}"
        df.to_excel(EXCEL_PATH, index=False)
        return None

def preencher_formulario(driver, actions, row, index, df: pd.DataFrame, tentativa=0, max_tentativas_por_tela=3):
    try:
        if tentativa >= max_tentativas_por_tela:
            print(f"[Linha {index}] ❌ Número máximo de tentativas excedido para esta tela")
            df.at[index, 'Observação'] = "Número máximo de tentativas excedido para esta tela"
            df.to_excel(EXCEL_PATH, index=False)
            return None

        logger.info(f"\n[Linha {index}] Iniciando preenchimento do formulário... (Tentativa {tentativa + 1})")

        # Espera o spinner desaparecer antes de começar
        esperar_spinner_desaparecer(driver, index)

        # Verifica se está na tela correta
        tela_atual = verificar_tela_atual(driver, index)

        if tela_atual == "formulario":
            print(f"[Linha {index}] Já está na tela de formulário")
            return preencher_campos_formulario(driver, actions, row, index, df)

        elif tela_atual == "selecao_conta":
            print(f"[Linha {index}] ⚠️ Está na tela de seleção de conta. Tentando selecionar conta...")
            # Primeiro seleciona a conta
            if not selecionar_conta_por_cooperativa(driver, row['Cooperativa'], index):
                df.at[index, 'Observação'] = "Falha ao selecionar conta"
                df.to_excel(EXCEL_PATH, index=False)
                return None

            # Aguarda um momento para garantir que a conta foi selecionada
            time.sleep(2)

            # Verifica se a conta foi realmente selecionada
            select_xpath = '/html/body/div[1]/sc-app/sc-template/sc-root/main/aside/sc-sidebar-container/aside/sc-sidebar/div[2]/div[1]/div/form/div/select'
            try:
                select_element = WebDriverWait(driver, 10).until(
                    EC.presence_of_element_located((By.XPATH, select_xpath))
                )
                valor_selecionado = select_element.get_attribute('value')
                if not valor_selecionado:
                    print(f"[Linha {index}] ⚠️ Conta não foi selecionada corretamente")
                    df.at[index, 'Observação'] = "Conta não foi selecionada corretamente"
                    df.to_excel(EXCEL_PATH, index=False)
                    return None
            except Exception as e:
                print(f"[Linha {index}] ⚠️ Erro ao verificar seleção da conta: {str(e)}")
                df.at[index, 'Observação'] = f"Erro ao verificar seleção da conta: {str(e)}"
                df.to_excel(EXCEL_PATH, index=False)
                return None

            # Após confirmar que a conta foi selecionada, clica no menu Cobrança
            if not clicar_menu_cobranca(driver, index):
                df.at[index, 'Observação'] = "Falha ao clicar no menu Cobrança"
                df.to_excel(EXCEL_PATH, index=False)
                return None

            # Aguarda um momento para o menu carregar
            time.sleep(2)

            # Clica no botão de registro de chamado
            if not clicar_botao_registro_chamado(driver, index):
                df.at[index, 'Observação'] = "Falha ao clicar no botão de registro de chamado"
                df.to_excel(EXCEL_PATH, index=False)
                return None

            # Aguarda o campo de categoria do formulário ficar visível/clicável
            try:
                categoria_xpath = '//*[@id="categoryId"]'
                WebDriverWait(driver, 20).until(
                    EC.element_to_be_clickable((By.XPATH, categoria_xpath))
                )
                print(f"[Linha {index}] ✅ Formulário aberto e pronto para preenchimento")
                return preencher_campos_formulario(driver, actions, row, index, df)
            except Exception as e:
                print(f"[Linha {index}] ❌ Formulário não abriu corretamente ou campos não apareceram: {str(e)}")
                df.at[index, 'Observação'] = "Formulário não abriu corretamente ou campos não apareceram"
                df.to_excel(EXCEL_PATH, index=False)
                return None

        elif tela_atual == "consulta":
            print(f"[Linha {index}] Está na tela de consulta. Preenchendo documento...")
            campo_documento_xpath = '/html/body/div/sc-app/sc-template/sc-root/main/section/sc-content/sc-consult/div/div[2]/div/sc-card-content/div/main/form/div/div[2]/sc-form-field/div/input'
            try:
                # Espera o campo estar presente e clicável
                campo_documento = WebDriverWait(driver, 30).until(
                    EC.element_to_be_clickable((By.XPATH, campo_documento_xpath))
                )

                # Rola até o elemento
                driver.execute_script("arguments[0].scrollIntoView(true);", campo_documento)
                time.sleep(1)

                # Limpa o campo
                campo_documento.clear()
                time.sleep(0.5)

                # Clica no campo
                campo_documento.click()
                time.sleep(0.5)

                # Obtém o documento e formata
                doc_original = str(row['Documento do cooperado']).strip()
                numeros = ''.join(filter(str.isdigit, doc_original))
                doc_formatado = formatar_documento(numeros)
                print(f"[Linha {index}] Preenchendo documento: {doc_formatado}")

                # Preenche o documento caractere por caractere
                for digito in doc_formatado:
                    campo_documento.send_keys(digito)
                    time.sleep(0.1)

                # Aguarda um momento para garantir que o valor foi preenchido
                time.sleep(1)

                # Verifica se o valor foi preenchido corretamente
                valor_preenchido = campo_documento.get_attribute('value')
                print(f"[Linha {index}] Valor preenchido no campo: {valor_preenchido}")

                if not valor_preenchido:
                    print(f"[Linha {index}] ⚠️ Campo está vazio após preenchimento")
                    # Tenta preencher novamente usando JavaScript
                    driver.execute_script(f"arguments[0].value = '{doc_formatado}';", campo_documento)
                    time.sleep(1)
                    valor_preenchido = campo_documento.get_attribute('value')
                    print(f"[Linha {index}] Valor após tentativa JavaScript: {valor_preenchido}")

                # Verifica se o valor foi preenchido corretamente (ignorando formatação)
                valor_preenchido_numeros = ''.join(filter(str.isdigit, valor_preenchido))
                if valor_preenchido_numeros == numeros:
                    print(f"[Linha {index}] ✅ Documento preenchido com sucesso: {valor_preenchido}")

                    # Tenta clicar no botão consultar
                    if not clicar_botao_consulta(driver, index):
                        print(f"[Linha {index}] ❌ Falha ao clicar no botão consultar")
                        df.at[index, 'Observação'] = "Falha ao clicar no botão consultar"
                        df.to_excel(EXCEL_PATH, index=False)
                        return None

                    # Aguarda um momento para a consulta ser processada
                    time.sleep(2)

                    # Verifica se a pessoa foi encontrada
                    if verificar_pessoa_nao_encontrada(driver, index):
                        print(f"[Linha {index}] ❌ Pessoa não encontrada")
                        df.at[index, 'Observação'] = "Pessoa não encontrada"
                        df.to_excel(EXCEL_PATH, index=False)
                        return None

                    # Tenta clicar no botão Abrir
                    if not clicar_botao_abrir(driver, index):
                        print(f"[Linha {index}] ❌ Falha ao clicar no botão Abrir")
                        df.at[index, 'Observação'] = "Falha ao clicar no botão Abrir"
                        df.to_excel(EXCEL_PATH, index=False)
                        return None

                    # Aguarda um momento para a ação ser processada
                    time.sleep(2)

                    # Verifica se mudou para a tela de seleção de conta
                    tela_atual = verificar_tela_atual(driver, index)
                    if tela_atual == "selecao_conta":
                        print(f"[Linha {index}] ✅ Tela mudou para seleção de conta")
                        # Chama a função novamente para processar a tela de seleção de conta
                        return preencher_formulario(driver, actions, row, index, df)
                    else:
                        print(f"[Linha {index}] ❌ Tela não mudou para seleção de conta após clicar em Abrir")
                        df.at[index, 'Observação'] = "Tela não mudou para seleção de conta após clicar em Abrir"
                        df.to_excel(EXCEL_PATH, index=False)
                        return None
                else:
                    print(f"[Linha {index}] ❌ Documento não preenchido corretamente. Valor esperado: {numeros}, Valor obtido: {valor_preenchido_numeros}")
                    df.at[index, 'Observação'] = "Falha ao preencher documento"
                    df.to_excel(EXCEL_PATH, index=False)
                    return None

            except Exception as e:
                print(f"[Linha {index}] ❌ Erro ao preencher documento: {str(e)}")
                df.at[index, 'Observação'] = f"Erro ao preencher documento: {str(e)}"
                df.to_excel(EXCEL_PATH, index=False)
                return None
        else:
            print(f"[Linha {index}] ⚠️ Tela desconhecida. Tentando voltar...")
            driver.get(BASE_URL)
            time.sleep(2)
            esperar_spinner_desaparecer(driver, index)
            return preencher_formulario(driver, actions, row, index, df, tentativa + 1)

    except Exception as e:
        print(f"[Linha {index}] ❌ Erro geral na função preencher_formulario: {str(e)}")
        df.at[index, 'Observação'] = f"Erro geral na função preencher_formulario: {str(e)}"
        df.to_excel(EXCEL_PATH, index=False)
        return None

def tentar_preencher_formulario(driver, actions, row, index, df, max_tentativas=3):
    for tentativa in range(max_tentativas):
        try:
            if tentativa > 0:
                print(f"[Linha {index}] 🔄 Tentativa {tentativa + 1} de {max_tentativas}")
                driver.refresh()
                WebDriverWait(driver, 10).until(EC.presence_of_element_located((By.TAG_NAME, "body")))
            
            return preencher_formulario(driver, actions, row, index, df)
            
        except FormularioError as e:
            print(f"[Linha {index}] ❌ Erro na tentativa {tentativa + 1}: {str(e)}")
            if tentativa == max_tentativas - 1:
                print(f"[Linha {index}] ❌ Todas as tentativas falharam")
                df.at[index, 'Observação'] = f"Erro após {max_tentativas} tentativas: {str(e)}"
                df.to_excel(EXCEL_PATH, index=False)
                return None
    return None

def finalizar_atendimento(driver, index, df: pd.DataFrame):
    try:
        logger.info(f"[Linha {index}] 🔄 Iniciando finalização do atendimento...")
        
        if not esperar_modal_desaparecer(driver, index):
            raise FinalizacaoError("Modal não desapareceu a tempo")
        
        logger.info(f"[Linha {index}] Clicando no botão 'Finalizar atendimento'...")
        finalizar_xpath = '/html/body/div[3]/div[4]/div/sc-view-ticket-data/sc-actionbar/div/div/div[2]/form/div/div[5]/sc-button/button'
        
        botao_finalizar = WebDriverWait(driver, 10).until(
            EC.element_to_be_clickable((By.XPATH, finalizar_xpath))
        )
        clicar_com_fallback(driver, botao_finalizar, index)
        
        logger.info(f"[Linha {index}] Aguardando modal de confirmação...")
        confirmar_xpath = '//*[@id="modal"]/div/main/div/div[4]/button'

        botao_confirmar = WebDriverWait(driver, 10).until(
            EC.element_to_be_clickable((By.XPATH, confirmar_xpath))
        )
        clicar_com_fallback(driver, botao_confirmar, index)
        logger.info(f"[Linha {index}] Botão Confirmar clicado")
        esperar_modal_desaparecer(driver, index)

        logger.info(f"[Linha {index}] Aguardando retorno à tela inicial...")
        esperar_spinner_desaparecer(driver, index)
        if not esperar_tela_consulta(driver, index):
            raise FinalizacaoError("Tela de consulta não carregou")
        logger.info(f"[Linha {index}] ✅ Atendimento finalizado com sucesso!")
        return True
        
    except TimeoutException as e:
        log_error(e, "finalização do atendimento", index, df)
        raise FinalizacaoError(f"Timeout durante finalização: {str(e)}")
    except NoSuchElementException as e:
        log_error(e, "finalização do atendimento", index, df)
        raise FinalizacaoError(f"Elemento não encontrado durante finalização: {str(e)}")
    except Exception as e:
        log_error(e, "finalização do atendimento", index, df)
        raise FinalizacaoError(f"Falha ao finalizar atendimento: {str(e)}")

def main():
    try:
        logger.info("🚀 Iniciando sistema de registro de chamados...")
        
        logger.info("Carregando credenciais...")
        username, password = load_credentials()
        
        download_dir = os.path.dirname(os.path.abspath(__file__))
        
        logger.info("Inicializando navegador...")
        driver = setup_driver(download_dir)
        actions = ActionChains(driver)
        
        try:
            login(driver, username, password)
            
            logger.info("Carregando dados da planilha...")
            df = load_excel_data(EXCEL_PATH)
            required_columns = ['Documento do cooperado', 'Protocolo PLAD', 'Categoria', 'Serviço', 'Cooperativa']
            missing_columns = [col for col in required_columns if col not in df.columns]
            if missing_columns:
                raise ValueError(f"Colunas ausentes no Excel: {missing_columns}")
            
            total_registros = len(df)
            logger.info(f"📊 Total de registros a processar: {total_registros}")
            
            registros_processados = 0
            registros_com_erro = 0
            
            for index, row in df.iterrows():
                try:
                    logger.info(f"\n{'='*50}")
                    logger.info(f"[Linha {index}] 📝 Iniciando processamento do registro {index + 1}/{total_registros}")

                    if tentar_preencher_formulario(driver, actions, row, index, df):
                        if finalizar_atendimento(driver, index, df):
                            registros_processados += 1
                            logger.info(f"[Linha {index}] ✅ Registro processado com sucesso!")
                        else:
                            registros_com_erro += 1
                            logger.error(f"[Linha {index}] ❌ Erro ao finalizar atendimento")
                            logger.error("Encerrando aplicação devido a falha no registro")
                            break
                    else:
                        registros_com_erro += 1
                        logger.error(f"[Linha {index}] ❌ Erro ao preencher formulário")
                        logger.error("Encerrando aplicação devido a falha no registro")
                        break

                except Exception as e:
                    registros_com_erro += 1
                    log_error(e, "processamento do registro", index, df)
                    logger.error("Encerrando aplicação devido a falha no registro")
                    break
            
            logger.info("\n" + "="*50)
            logger.info("📊 RELATÓRIO FINAL:")
            logger.info(f"Total de registros: {total_registros}")
            logger.info(f"Registros processados com sucesso: {registros_processados}")
            logger.info(f"Registros com erro: {registros_com_erro}")
            logger.info("="*50)
            
        finally:
            logger.info("Fechando navegador...")
            try:
                time.sleep(1)
                driver.quit()
            except Exception as e:
                logger.warning(f"Erro ao fechar o navegador: {str(e)}")
            
    except Exception as e:
        log_error(e, "execução geral do sistema")
        if 'driver' in locals():
            try:
                driver.quit()
            except Exception as e:
                logger.warning(f"Erro ao fechar o navegador: {str(e)}")
        raise

if __name__ == "__main__":
    try:
        main()
    except Exception as e:
        logger.critical(f"❌ Sistema encerrado com erro crítico! {str(e)}", exc_info=True)
        raise<|MERGE_RESOLUTION|>--- conflicted
+++ resolved
@@ -587,19 +587,6 @@
 
 def aguardar_campo_valido(driver, elemento, index, timeout=10):
     """Espera o campo possuir a classe 'ng-valid' antes de prosseguir."""
-<<<<<<< HEAD
-    end_time = time.time() + timeout
-    while time.time() < end_time:
-        try:
-            if "ng-valid" in elemento.get_attribute("class"):
-                print(f"[Linha {index}] Campo validado com 'ng-valid'")
-                return True
-        except StaleElementReferenceException:
-            pass
-        time.sleep(0.5)
-    print(f"[Linha {index}] ⚠️ Campo não ficou válido após {timeout} segundos")
-    return False
-=======
     try:
         WebDriverWait(driver, timeout).until(
             lambda d: "ng-valid" in elemento.get_attribute("class")
@@ -625,7 +612,6 @@
             f"[Linha {index}] ⚠️ Campo '{element_id}' não ficou válido após {timeout} segundos"
         )
         return False
->>>>>>> 385fcff4
 
 def clicar_com_fallback(driver, elemento, index):
     """Tenta clicar no elemento de formas diferentes."""
@@ -1241,11 +1227,7 @@
         else:
             descricao = observacao
 
-<<<<<<< HEAD
-        # Limpa o campo e preenche a descrição
-=======
         # Limpa o campo e preenche a descrição validando o status da classe
->>>>>>> 385fcff4
         for tentativa in range(3):
             campo_descricao = WebDriverWait(driver, 10).until(
                 EC.presence_of_element_located((By.XPATH, descricao_xpath))
@@ -1254,20 +1236,12 @@
                 campo_descricao.clear()
                 campo_descricao.click()
                 campo_descricao.send_keys(descricao)
-<<<<<<< HEAD
-=======
                 if aguardar_campo_valido_por_id(driver, "description", index):
                     break
->>>>>>> 385fcff4
             except StaleElementReferenceException:
                 if tentativa < 2:
                     time.sleep(FIELD_DELAY)
                 continue
-<<<<<<< HEAD
-            if aguardar_campo_valido(driver, campo_descricao, index):
-                break
-=======
->>>>>>> 385fcff4
             if tentativa < 2:
                 time.sleep(FIELD_DELAY)
         else:
